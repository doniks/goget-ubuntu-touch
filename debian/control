--- conflicted
+++ resolved
@@ -11,11 +11,6 @@
                golang-gocheck-dev,
                golang-juju-loggo-dev,
                golang-pb-dev,
-<<<<<<< HEAD
-               golang-snappy-dev,
-               golang-uboot-go-dev,
-=======
->>>>>>> fdfa7f58
                golang-yaml.v2-dev,
 Standards-Version: 3.9.5
 Homepage: https://launchpad.net/goget-ubuntu-touch
