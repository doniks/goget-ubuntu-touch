//
// diskimage - handles ubuntu disk images
//
// Copyright (c) 2013 Canonical Ltd.
//
// Written by Sergio Schvezov <sergio.schvezov@canonical.com>
//
package diskimage

import (
	"bufio"
	"fmt"
	"io"
	"os"
	"os/exec"
	"path/filepath"
	"strings"
)

// This program is free software: you can redistribute it and/or modify it
// under the terms of the GNU General Public License version 3, as published
// by the Free Software Foundation.
//
// This program is distributed in the hope that it will be useful, but
// WITHOUT ANY WARRANTY; without even the implied warranties of
// MERCHANTABILITY, SATISFACTORY QUALITY, or FITNESS FOR A PARTICULAR
// PURPOSE.  See the GNU General Public License for more details.
//
// You should have received a copy of the GNU General Public License along
// with this program.  If not, see <http://www.gnu.org/licenses/>.

var debugPrint bool

func init() {
	if debug := os.Getenv("DEBUG_DISK"); debug != "" {
		debugPrint = true
	}
}

type Image interface {
	Mount() error
	Unmount() error
	Format() error
	Partition() error
	Map() error
	Unmap() error
	BaseMount() string
}

type SystemImage interface {
	System() string
	Writable() string
}

type CoreImage interface {
	Image
	SystemImage
	SetupBoot(oemRootPath string) error
	FlashExtra(oemRootPath, devicePart string) error
}

type HardwareDescription struct {
	Kernel          string `yaml:"kernel"`
	Dtbs            string `yaml:"dtbs"`
	Initrd          string `yaml:"initrd"`
	PartitionLayout string `yaml:"partition-layout,omitempty"`
	Bootloader      string `yaml:"bootloader"`
}

type BootAssetRawFiles struct {
	Path   string `yaml:"path"`
	Offset string `yaml:"offset"`
}

type BootAssetFiles struct {
	Path   string `yaml:"path"`
	Target string `yaml:"target,omitempty"`
}

type BootAssets struct {
	Files    []BootAssetFiles    `yaml:"files,omitempty"`
	RawFiles []BootAssetRawFiles `yaml:"raw-files,omitempty"`
}

type OemDescription struct {
	Name    string `yaml:"name"`
	Version string `yaml:"version"`

<<<<<<< HEAD
	Store struct {
		ID string `yaml:"id,omitempty"`
	}

	Hardware struct {
		Bootloader      string      `yaml:"bootloader"`
		PartitionLayout string      `yaml:"partition-layout"`
		Dtb             string      `yaml:"dtb,omitempty"`
		Platform        string      `yaml:"platform"`
		Architecture    string      `yaml:"architecture"`
		BootAssets      *BootAssets `yaml:"boot-assets,omitempty"`
	} `yaml:"hardware,omitempty"`
=======
	OEM *struct {
		Hardware *struct {
			Bootloader      string `yaml:"bootloader"`
			PartitionLayout string `yaml:"partition-layout"`
			Dtb             string `yaml:"dtb,omitempty"`
			Platform        string `yaml:"platform"`
			Architecture    string `yaml:"architecture"`
		} `yaml:"hardware,omitempty"`

		Store *struct {
			ID string `yaml:"id,omitempty"`
		}
	} `yaml:"oem,omitempty"`
>>>>>>> 4fa27a97

	Packages []struct {
		Name      string `yaml:"name"`
		Removable bool   `yaml:"removable,omitempty"`
	} `yaml:"packages,omitempty"`

	Config map[string]interface{} `yaml:"BaseConfig,omitempty"`
}

func (o OemDescription) InstallPath() string {
	return filepath.Join("/oem", o.Name, o.Version)
}

func (o OemDescription) Architecture() string {
	return o.OEM.Hardware.Architecture
}

func (o OemDescription) PartitionLayout() string {
	return o.OEM.Hardware.PartitionLayout
}

func (o OemDescription) Platform() string {
	return o.OEM.Hardware.Platform
}

func (o *OemDescription) SetPlatform(platform string) {
	o.OEM.Hardware.Platform = platform
}

func sectorSize(dev string) (string, error) {
	out, err := exec.Command("blockdev", "--getss", dev).CombinedOutput()
	if err != nil {
		return "", fmt.Errorf("unable to determine block size: %s", out)
	}

	return strings.TrimSpace(string(out)), err
}

func printOut(args ...interface{}) {
	if debugPrint {
		fmt.Println(args...)
	}
}

func copyFile(src, dst string) error {
	dstFile, err := os.Create(dst)
	if err != nil {
		return err
	}
	defer dstFile.Close()

	srcFile, err := os.Open(src)
	if err != nil {
		return err
	}
	defer srcFile.Close()

	reader := bufio.NewReader(srcFile)
	writer := bufio.NewWriter(dstFile)
	defer func() {
		if err != nil {
			writer.Flush()
		}
	}()
	if _, err = io.Copy(writer, reader); err != nil {
		return err
	}
	writer.Flush()
	return nil
}<|MERGE_RESOLUTION|>--- conflicted
+++ resolved
@@ -86,20 +86,6 @@
 	Name    string `yaml:"name"`
 	Version string `yaml:"version"`
 
-<<<<<<< HEAD
-	Store struct {
-		ID string `yaml:"id,omitempty"`
-	}
-
-	Hardware struct {
-		Bootloader      string      `yaml:"bootloader"`
-		PartitionLayout string      `yaml:"partition-layout"`
-		Dtb             string      `yaml:"dtb,omitempty"`
-		Platform        string      `yaml:"platform"`
-		Architecture    string      `yaml:"architecture"`
-		BootAssets      *BootAssets `yaml:"boot-assets,omitempty"`
-	} `yaml:"hardware,omitempty"`
-=======
 	OEM *struct {
 		Hardware *struct {
 			Bootloader      string `yaml:"bootloader"`
@@ -107,13 +93,13 @@
 			Dtb             string `yaml:"dtb,omitempty"`
 			Platform        string `yaml:"platform"`
 			Architecture    string `yaml:"architecture"`
+			BootAssets      *BootAssets `yaml:"boot-assets,omitempty"`
 		} `yaml:"hardware,omitempty"`
 
 		Store *struct {
 			ID string `yaml:"id,omitempty"`
 		}
 	} `yaml:"oem,omitempty"`
->>>>>>> 4fa27a97
 
 	Packages []struct {
 		Name      string `yaml:"name"`
