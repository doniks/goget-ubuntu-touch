--- conflicted
+++ resolved
@@ -88,9 +88,9 @@
 }
 
 type BootAssetRawPartitions struct {
-	Name   string `yaml:"name"`
-	Size   string `yaml:"size"`
-	Type   string `yaml:"type"`
+	Name string `yaml:"name"`
+	Size string `yaml:"size"`
+	Type string `yaml:"type"`
 }
 
 type BootAssetFiles struct {
@@ -102,8 +102,8 @@
 }
 
 type BootAssets struct {
-	Files    []BootAssetFiles    `yaml:"files,omitempty"`
-	RawFiles []BootAssetRawFiles `yaml:"raw-files,omitempty"`
+	Files         []BootAssetFiles         `yaml:"files,omitempty"`
+	RawFiles      []BootAssetRawFiles      `yaml:"raw-files,omitempty"`
 	RawPartitions []BootAssetRawPartitions `yaml:"raw-partitions,omitempty"`
 }
 
@@ -201,7 +201,6 @@
 
 // BaseImage implements the basic primitives to manage images.
 type BaseImage struct {
-<<<<<<< HEAD
 	baseMount  string
 	bindMounts []string
 	hardware   HardwareDescription
@@ -211,17 +210,7 @@
 	partCount  int
 	size       int64
 	rootSize   int
-=======
-	baseMount string
-	hardware  HardwareDescription
-	location  string
-	oem       OemDescription
-	parts     []partition
-	partCount int
-	size      int64
-	rootSize  int
-        label   string
->>>>>>> c44e6a0c
+	label      string
 }
 
 var bindMounts = []string{"dev", "sys", "proc", filepath.Join("sys", "firmware")}
@@ -551,18 +540,14 @@
 		return err
 	}
 
-<<<<<<< HEAD
 	if bootAssets := img.gadget.GADGET.Hardware.BootAssets; bootAssets != nil {
-		return setupBootAssetRawFiles(img.location, gadgetRoot, bootAssets.RawFiles)
-=======
-	if bootAssets := img.oem.OEM.Hardware.BootAssets; bootAssets != nil {
 		if bootAssets.RawPartitions != nil {
 			if err := setupBootAssetRawPartitions(img.location, img.partCount, bootAssets.RawPartitions); err != nil {
 				return err
 			}
 		}
-		return setupBootAssetRawFiles(img.location, oemRoot, bootAssets.RawFiles)
->>>>>>> c44e6a0c
+
+		return setupBootAssetRawFiles(img.location, gadgetRoot, bootAssets.RawFiles)
 	}
 
 	return nil
