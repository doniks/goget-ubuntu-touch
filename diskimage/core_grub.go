//
// diskimage - handles ubuntu disk images
//
// Copyright (c) 2013-2015 Canonical Ltd.
//
// Written by Sergio Schvezov <sergio.schvezov@canonical.com>
//

package diskimage

import (
	"errors"
	"fmt"
	"io"
	"os"
	"os/exec"
	"path/filepath"
	"time"

	"launchpad.net/goget-ubuntu-touch/sysutils"
)

// This program is free software: you can redistribute it and/or modify it
// under the terms of the GNU General Public License version 3, as published
// by the Free Software Foundation.
//
// This program is distributed in the hope that it will be useful, but
// WITHOUT ANY WARRANTY; without even the implied warranties of
// MERCHANTABILITY, SATISFACTORY QUALITY, or FITNESS FOR A PARTICULAR
// PURPOSE.  See the GNU General Public License for more details.
//
// You should have received a copy of the GNU General Public License along
// with this program.  If not, see <http://www.gnu.org/licenses/>.

// CoreGrubImage holds the logic to create a core image using grub.
type CoreGrubImage struct {
	BaseImage

	legacyGrub bool
}

<<<<<<< HEAD
// NewCoreGrubImage creates a new instance of CoreGrubImage
func NewCoreGrubImage(location string, size int64, rootSize int, hw HardwareDescription, gadget GadgetDescription, updateGrub bool) *CoreGrubImage {
	var partCount int
	switch gadget.PartitionLayout() {
	case "system-AB":
		partCount = 5
	case "minimal":
		partCount = 3
	}

=======
func NewCoreGrubImage(location string, size int64, rootSize int, hw HardwareDescription, oem OemDescription, updateGrub bool, label string) *CoreGrubImage {
>>>>>>> c44e6a0c
	return &CoreGrubImage{
		BaseImage: BaseImage{
			location:  location,
			size:      size,
			rootSize:  rootSize,
			hardware:  hw,
<<<<<<< HEAD
			gadget:    gadget,
			partCount: partCount,
=======
			oem:       oem,
			partCount: 5,
			label: label,
>>>>>>> c44e6a0c
		},
		legacyGrub: updateGrub,
	}

}

const grubCfgContent = `# console only, no graphics/vga
GRUB_CMDLINE_LINUX_DEFAULT="console=tty1 console=ttyS0 panic=-1"
GRUB_TERMINAL=console
# LP: #1035279
GRUB_RECORDFAIL_TIMEOUT=0
`

const grubStubContent = `set prefix=($root)'/EFI/ubuntu/grub'
configfile $prefix/grub.cfg
`

//Partition creates a partitioned image from an img
func (img *CoreGrubImage) Partition() error {
	if err := sysutils.CreateEmptyFile(img.location, img.size, sysutils.GB); err != nil {
		return err
	}

	parted, err := newParted(mkLabelGpt)
	if err != nil {
		return err
	}

	parted.addPart(grubLabel, "", fsNone, 4)
	switch img.gadget.PartitionLayout() {
	case "system-AB":
		parted.addPart(bootLabel, bootDir, fsFat32, 64)
		parted.addPart(systemALabel, systemADir, fsExt4, img.rootSize)
		parted.addPart(systemBLabel, systemBDir, fsExt4, img.rootSize)
	case "minimal":
		parted.addPart(bootLabel, bootDir, fsFat32, 64)
	}
	parted.addPart(writableLabel, writableDir, fsExt4, -1)

	parted.setBoot(2)
	parted.setBiosGrub(1)

	img.parts = parted.parts

	return parted.create(img.location)
}

// SetupBoot sets up the bootloader logic for the image.
func (img *CoreGrubImage) SetupBoot() error {
	if !img.legacyGrub {
		// destinations
		bootPath := filepath.Join(img.baseMount, string(bootDir), "EFI", "ubuntu", "grub")
		if err := img.GenericBootSetup(bootPath); err != nil {
			return err
		}
	}

	return img.setupGrub()
}

func (img *CoreGrubImage) setupGrub() error {
	for _, dev := range []string{"dev", "proc", "sys"} {
		src := filepath.Join("/", dev)
		dst := filepath.Join(img.System(), dev)
		if err := bindMount(src, dst); err != nil {
			return err
		}
		defer unmount(dst)
	}

	firmwarePath := filepath.Join(img.System(), "sys", "firmware")
	if err := bindMount(filepath.Join(img.System(), "mnt"), firmwarePath); err != nil {
		return err
	}
	defer unmount(firmwarePath)

	outputPath, err := filepath.Abs(img.location)
	if err != nil {
		return errors.New("cannot determined absolute path for output image")
	}

	rootDevPath := filepath.Join(img.System(), "tmp", "root_dev")

	f, err := os.Create(rootDevPath)
	if err != nil {
		return err
	}
	f.Close()
	defer os.Remove(rootDevPath)

	if err := bindMount(outputPath, rootDevPath); err != nil {
		return err
	}
	defer unmount(rootDevPath)

	efiDir := filepath.Join(img.System(), "boot", "efi")
	if err := os.MkdirAll(efiDir, 0755); err != nil {
		return fmt.Errorf("unable to create %s dir: %s", efiDir, err)
	}

	if err := bindMount(img.Boot(), efiDir); err != nil {
		return err
	}
	defer unmount(efiDir)

	// create efi layout
	efiGrubDir := filepath.Join(img.System(), "boot", "efi", "EFI", "ubuntu", "grub")
	if err := os.MkdirAll(efiGrubDir, 0755); err != nil {
		return fmt.Errorf("unable to create %s dir: %s", efiGrubDir, err)
	}

	// create fw update directory
	fwDir := filepath.Join(img.System(), "boot", "efi", "EFI", "ubuntu", "fw")
	if err := os.MkdirAll(fwDir, 0755); err != nil {
		return fmt.Errorf("unable to create %s dir: %s", fwDir, err)
	}

	bootGrubDir := filepath.Join(img.System(), "boot", "grub")
	if err := bindMount(efiGrubDir, bootGrubDir); err != nil {
		return err
	}
	defer unmount(bootGrubDir)

	var grubTarget string

	arch := img.gadget.Architecture()

	switch arch {
	case "armhf":
		grubTarget = "arm-efi"
	case "amd64":
		grubTarget = "x86_64-efi"
	case "i386":
		grubTarget = "i386-efi"
	default:
		return fmt.Errorf("unsupported architecture for GRUB on EFI: %s", arch)
	}

	if arch == "amd64" || arch == "i386" {
		// install grub BIOS support
		if out, err := exec.Command("chroot", img.System(), "grub-install", "tmp/root_dev").CombinedOutput(); err != nil {
			return fmt.Errorf("unable to install grub (BIOS): %s", out)
		}
	}

	// install grub EFI
	if out, err := exec.Command("chroot", img.System(), "grub-install", fmt.Sprint("--target="+grubTarget), "--no-nvram", "--removable", "--efi-directory=/boot/efi").CombinedOutput(); err != nil {
		return fmt.Errorf("unable to install grub (EFI): %s", out)
	}
	// tell our EFI grub where to find its full config
	efiBootDir := filepath.Join(img.System(), "boot", "efi", "EFI", "BOOT")
	grubStub, err := os.Create(filepath.Join(efiBootDir, "grub.cfg"))
	if err != nil {
		return fmt.Errorf("unable to create %s file: %s", grubStub.Name(), err)
	}
	defer grubStub.Close()
	if _, err := io.WriteString(grubStub, grubStubContent); err != nil {
		return err
	}

	if img.legacyGrub {
		if err := img.updateGrub(); err != nil {
			return err
		}
	}

	return nil
}

func (img *CoreGrubImage) updateGrub() error {
	// ensure we run not into recordfail issue
	grubDir := filepath.Join(img.System(), "etc", "default", "grub.d")
	if err := os.MkdirAll(grubDir, 0755); err != nil {
		return fmt.Errorf("unable to create %s dir: %s", grubDir, err)
	}
	grubFile, err := os.Create(filepath.Join(grubDir, "50-system-image.cfg"))
	if err != nil {
		return fmt.Errorf("unable to create %s file: %s", grubFile.Name(), err)
	}
	defer grubFile.Close()
	if _, err := io.WriteString(grubFile, grubCfgContent); err != nil {
		return err
	}

	// I don't know why this is needed, I just picked it up from the original implementation
	time.Sleep(3 * time.Second)

	if out, err := exec.Command("chroot", img.System(), "update-grub").CombinedOutput(); err != nil {
		return fmt.Errorf("unable to update grub: %s", out)
	}

	return nil
}<|MERGE_RESOLUTION|>--- conflicted
+++ resolved
@@ -39,9 +39,8 @@
 	legacyGrub bool
 }
 
-<<<<<<< HEAD
 // NewCoreGrubImage creates a new instance of CoreGrubImage
-func NewCoreGrubImage(location string, size int64, rootSize int, hw HardwareDescription, gadget GadgetDescription, updateGrub bool) *CoreGrubImage {
+func NewCoreGrubImage(location string, size int64, rootSize int, hw HardwareDescription, gadget GadgetDescription, updateGrub bool, label string) *CoreGrubImage {
 	var partCount int
 	switch gadget.PartitionLayout() {
 	case "system-AB":
@@ -50,23 +49,15 @@
 		partCount = 3
 	}
 
-=======
-func NewCoreGrubImage(location string, size int64, rootSize int, hw HardwareDescription, oem OemDescription, updateGrub bool, label string) *CoreGrubImage {
->>>>>>> c44e6a0c
 	return &CoreGrubImage{
 		BaseImage: BaseImage{
 			location:  location,
 			size:      size,
 			rootSize:  rootSize,
 			hardware:  hw,
-<<<<<<< HEAD
 			gadget:    gadget,
 			partCount: partCount,
-=======
-			oem:       oem,
-			partCount: 5,
-			label: label,
->>>>>>> c44e6a0c
+			label:     label,
 		},
 		legacyGrub: updateGrub,
 	}
