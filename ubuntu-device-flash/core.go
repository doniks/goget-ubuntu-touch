--- conflicted
+++ resolved
@@ -26,7 +26,6 @@
 	"launchpad.net/snappy/helpers"
 	"launchpad.net/snappy/progress"
 	"launchpad.net/snappy/snappy"
-	"launchpad.net/snappy/progress"
 
 	"launchpad.net/goget-ubuntu-touch/diskimage"
 	"launchpad.net/goget-ubuntu-touch/sysutils"
@@ -434,12 +433,8 @@
 	for _, snap := range packageQueue {
 		fmt.Println("Installing", snap)
 
-<<<<<<< HEAD
-		if _, err := snappy.Install(snap, flags, &progress.NullProgress{}); err != nil {
-=======
 		pb := progress.NewTextProgress(snap)
 		if _, err := snappy.Install(snap, flags, pb); err != nil {
->>>>>>> db98b0e0
 			return err
 		}
 	}
@@ -576,12 +571,8 @@
 		flags |= snappy.AllowUnauthenticated
 	}
 
-<<<<<<< HEAD
-	if _, err := snappy.Install(oemPackage, flags, &progress.NullProgress{}); err != nil {
-=======
 	pb := progress.NewTextProgress(oemPackage)
 	if _, err := snappy.Install(oemPackage, flags, pb); err != nil {
->>>>>>> db98b0e0
 		return err
 	}
 
