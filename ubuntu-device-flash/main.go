--- conflicted
+++ resolved
@@ -49,23 +49,15 @@
 		adb.SetSerial(args.Serial)
 		fastboot.SetSerial(args.Serial)
 	}
-<<<<<<< HEAD
 	if args.Device == "" {
 		if args.Bootstrap {
+			log.Print("Expecting the device to be in the bootloader... waiting")
 			args.Device, err = fastboot.GetDevice()
-		} else {
-			args.Device, err = adb.GetDevice()
-=======
-	if *args.device == "" {
-		if *args.bootstrap {
-			log.Print("Expecting the device to be in the bootloader... waiting")
-			*args.device, err = fastboot.GetDevice()
 		} else {
 			log.Print("Expecting the device to expose an adb interface...")
 			// TODO needs to work from recovery as well
 			//adb.WaitForDevice()
-			*args.device, err = adb.GetDevice()
->>>>>>> 293e4227
+			args.Device, err = adb.GetDevice()
 		}
 		if err != nil {
 			log.Fatal(err)
