--- conflicted
+++ resolved
@@ -30,15 +30,6 @@
 	"launchpad.net/goget-ubuntu-touch/diskimage"
 	"launchpad.net/goget-ubuntu-touch/sysutils"
 	"launchpad.net/goget-ubuntu-touch/ubuntuimage"
-<<<<<<< HEAD
-	"launchpad.net/snappy/dirs"
-	"launchpad.net/snappy/helpers"
-	"launchpad.net/snappy/progress"
-	"launchpad.net/snappy/provisioning"
-	"launchpad.net/snappy/release"
-	"launchpad.net/snappy/snappy"
-=======
->>>>>>> bfbcf933
 )
 
 type imageFlavor string
@@ -177,14 +168,11 @@
 
 	flags := s.installFlags()
 	oemSoftware := s.oem.OEM.Software
-<<<<<<< HEAD
 	packageCount := len(s.Development.Install) + len(oemSoftware.BuiltIn) + len(oemSoftware.Preinstalled) + 3
-=======
-	packageCount := len(s.Development.Install) + len(oemSoftware.BuiltIn) + len(oemSoftware.Preinstalled)
 	if s.Oem != "" {
 		packageCount++
 	}
->>>>>>> bfbcf933
+
 	packageQueue := make([]string, 0, packageCount)
 	if s.Oem != "" {
 		packageQueue = append(packageQueue, s.Oem)
